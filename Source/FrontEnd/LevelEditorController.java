package FrontEnd;

<<<<<<< HEAD
=======
;
>>>>>>> 7c0bd88c
import BackEnd.*;
import javafx.fxml.FXML;
import javafx.scene.Node;
import javafx.scene.control.*;
import javafx.scene.image.ImageView;
import javafx.scene.input.*;
import javafx.scene.layout.*;
import javafx.stage.Screen;
import javafx.util.Pair;

import java.net.URL;
import java.util.HashMap;
import java.util.ResourceBundle;

/**
 * @author Liam B
 * @version 1.0
 * @since 1.0
 */
public class LevelEditorController extends StateLoad {

    @FXML
    private Slider straightSlider;
    @FXML
    private TextField straightInBox;
    @FXML
    private Slider tshapeSlider;
    @FXML
    private TextField tshapeInBox;
    @FXML
    private Slider conerSlider;
    @FXML
    private TextField cornerInBox;
    @FXML
    private Slider fireSlider;
    @FXML
    private TextField fireInBox;
    @FXML
    private Slider iceSlider;
    @FXML
    private TextField iceInBox;
    @FXML
    private Slider doublemoveSlider;
    @FXML
    private TextField doublemoveInBox;
    @FXML
    private Slider backtrackSlider;
    @FXML
    private TextField backtrackInBox;


    @FXML
    private ImageView straightImage;
    @FXML
    private ImageView goalImage;
    @FXML
    private ImageView cornerImage;
    @FXML
    private ImageView tshapeImage;
    @FXML
    private RadioButton fixRB;
    @FXML
    private RadioButton rotateRB;
    @FXML
    private RadioButton removeRB;
    @FXML
    private ImageView p1Image;
    @FXML
    private ImageView p2Image;
    @FXML
    private ImageView p3Image;
    @FXML
    private ImageView p4Image;
    @FXML
    private ToggleGroup floorActionPlayerSet;


    @FXML
    private RadioMenuItem silkBagToggleButton;

    @FXML
    private Button resetPlayerPositionButton;
    private boolean silkBag = true; //True for silk bag or false to remove option

    @FXML
    private GridPane boardGridPane;

    private final Pane[] playerSpawnPanes = new Pane[4];
    /**
     * Contains the image views within each pane.
     * Each value within this HashMap is an array where:
     *
     * element 0 is the tile ImageView,
     * element 1 is the fixed ImageView, and
     * element 2 is the car ImageView.
     */
    private final HashMap<Pane, ImageView[]> imageViews = new HashMap<>();

    private GameboardEditor editor;
    private CustomBoard customBoard;

    @Override
    public void initialize(URL location, ResourceBundle resources) {
        // initialize is called twice, once automatically by JavaFX and again
        // in WindowLoader.load (line 59). The second time around getInitData
        // will actually return a HashMap. Hence we must check to see
        // if getInitData isn't null before we can retrieve data from it.
        if (getInitData() != null) {
            if (getInitData().get("Custom Board Is New").equals("true")) {
                int customWidth = Integer.parseInt(getInitData().get("Custom Board Width"));
                int customHeight = Integer.parseInt(getInitData().get("Custom Board Height"));
                customBoard = new CustomBoard();
                customBoard.setXSize(customWidth);
                customBoard.setYSize(customHeight);
            } else {
                String customBoardName = getInitData().get("Custom Board Name");
                customBoard = GameboardEditor.loadFile("./Gameboards/" + customBoardName + ".txt");
            }
            editor = new GameboardEditor(customBoard);
            // Bunch of calculations to work out the proper size of the tile
            int screenWidth = (int) Screen.getPrimary().getBounds().getHeight();
            int screenHeight = (int) Screen.getPrimary().getBounds().getHeight();
            int boardWidth = customBoard.getXSize();
            int boardHeight = customBoard.getYSize();
            int maxTileWidth = screenWidth / (boardWidth + 9);
            int maxTileHeight = screenHeight / (boardHeight + 9);
            int tileSize = Math.min(maxTileHeight, maxTileWidth);

            // Loop through the rows of the board
            for (int y = 0; y < boardHeight; y++) {
                // Add row constraints to this row
                boardGridPane.getRowConstraints().add(new RowConstraints(tileSize, tileSize, tileSize));
                // Loop through the columns of the row
                for (int x = 0; x < boardWidth; x++) {
                    // Add column constraints to this column
                    boardGridPane.getColumnConstraints().add(new ColumnConstraints(tileSize, tileSize, tileSize));

                    StackPane pane = new StackPane();
                    imageViews.put(pane, new ImageView[3]);

                    FloorTile currentTile = customBoard.getTileAt(x, y);
                    if (currentTile != null) {
                        // A tile exists here; create an image view containing the tile's picture
                        String tileName = currentTile.getType().name().toLowerCase();
                        setPaneTileImage(pane, tileName, tileSize, currentTile.getRotation());
                        setPaneFixedImage(pane, currentTile.isFixed(), tileSize);
                    } else {
                        // No tile exists; create an image view with an empty tile
                        setPaneEmptyImage(pane, tileSize);
                    }
                    pane.setUserData(new Pair<Integer, Integer>(x, y));
                    // Add the pane containing the images to the board grid pane
                    // at the given column and row
                    boardGridPane.add(pane, x, y);

                    // Lambda expressions require variables to be final, so copy the
                    // coordinates to final variables before reading them
                    final int finalX = x;
                    final int finalY = y;
                    final Coordinate coordinates = new Coordinate(x, y);

                    // Add an event handler when something gets dragged on top of the pane
                    pane.setOnDragOver((DragEvent event) -> {
                        if (event.getGestureSource() != pane && event.getDragboard().hasString()) {
                            String dbContent = event.getDragboard().getString();
                            // Make sure a tile or car is being dragged onto this pane
                            if (dbContent.equals("straight") || dbContent.equals("t_shape") ||
                                    dbContent.equals("corner") || dbContent.equals("goal")) {
                                event.acceptTransferModes(TransferMode.COPY);
                            } else if (dbContent.startsWith("player ")) {
                                // Make sure this isn't a goal tile they're being dragged on to
                                FloorTile thisTile = customBoard.getTileAt(finalX, finalY);
                                if (thisTile == null || thisTile.getType() != TileType.GOAL) {
                                    // Make sure this isn't a player they're being dragged on to
                                    if (paneIsNotPlayerSpawn(pane)) {
                                        event.acceptTransferModes(TransferMode.MOVE);
                                    }
                                }
                            }
                        }
                        event.consume();
                    });

                    // Add an event handler when something gets dropped on top of the pane
                    pane.setOnDragDropped((DragEvent event) -> {
                        Dragboard db = event.getDragboard();
                        if (db.hasString()) {
                            // Determine if this is a player or tile we're dealing with
                            if (db.getString().startsWith("player ")) {
                                // Get the number of the player that got dragged in
                                int playerNum = Integer.parseInt(db.getString().substring(7)) - 1;
<<<<<<< HEAD

                                if (editor.setPlayerPosition(playerNum, coordinates)){
=======
                                //customBoard.setPlayerSpawnPoint(playerNum, coordinates)
                                //moveCarImage(playerNum, pane, tileSize);
                                if (editor.setPlayerPosition(playerNum, coordinates)) {
>>>>>>> 7c0bd88c
                                    moveCarImage(playerNum, pane, tileSize);
                                }

                                System.out.printf("Moved player %d to (%d, %d)%n", playerNum + 1, finalX, finalY);
                            } else {
                                // Get the name of the new tile
                                String newTileName = db.getString();

                                // Stick it in the board editor
                                TileType tileType = TileType.valueOf(newTileName.toUpperCase());

                                FloorTile tileToAdd = new FloorTile(tileType);
                                tileToAdd.setLocation(coordinates);



                                // Adds tile if it was added successfully
                                if (editor.putTile(tileToAdd)) {
                                    // Remove all other images and add this new tile to the pane
                                    setPaneTileImage(pane, newTileName, tileSize, Rotation.UP);
                                    setPaneFixedImage(pane, tileToAdd.isFixed(), tileSize);
                                    System.out.printf("The tile at (%d, %d) is now a %s%n", finalX, finalY, newTileName);
                                }
                            }
                        } else {
                            event.setDropCompleted(false);
                        }
                        event.consume();
                    });

                    // Add an event handler when the pane is clicked
                    pane.setOnMouseClicked((MouseEvent event) -> {

                        if (fixRB.isSelected()) {
                            // Fix or unfix this tile
                            FloorTile tile = customBoard.getTileAt(finalX, finalY);
                            if (tile != null) {
<<<<<<< HEAD
                                tile.setFixedBool(!tile.isFixed());
                                setPaneFixedImage(pane, tile.isFixed(), tileSize);
                                System.out.printf(
                                        tile.isFixed() ?
                                        "Tile (%d, %d) was fixed%n" :
                                        "Tile (%d, %d) was unfixed%n",
                                        finalX, finalY
                                );
=======

                                if (tile.getType() != TileType.GOAL) {
                                    tile.setFixedBool(!tile.isFixed());
                                    toggleFixedImage(pane, tileSize);
                                    System.out.printf(
                                            tile.isFixed() ?
                                                    "Tile (%d, %d) was fixed%n" :
                                                    "Tile (%d, %d) was unfixed%n",
                                            finalX, finalY
                                    );
                                } else {
                                    System.out.printf("Goal tile can't be unfixed");
                                }
>>>>>>> 7c0bd88c
                            }
                        } else if (rotateRB.isSelected()) {
                            // Rotate this tile
                            FloorTile tile = customBoard.getTileAt(finalX, finalY);
                            if (tile != null) {
                                tile.setRotation(tile.getRotation().clockwise());
                                String tileName = tile.getType().toString().toLowerCase();
                                setPaneTileImage(pane, tileName, tileSize, tile.getRotation());

                                System.out.printf("Tile (%d, %d) was rotated to %s%n",
                                        finalX, finalY, tile.getRotation()
                                );
                            }
                        } else if (removeRB.isSelected()) {
                            // Remove this tile
                            if (customBoard.getTileAt(finalX, finalY) != null) {
                                setPaneEmptyImage(pane, tileSize);
                                setPaneFixedImage(pane, false, tileSize);
                                editor.removeTileOnPosition(coordinates);
                                System.out.printf("Tile (%d, %d) was removed%n", finalX, finalY);
                            }
                        }
                    });

                    // Check to see if a player spawn point is here
                    for (int i = 0; i < 4; i++) {
                        Coordinate spawnPoint = customBoard.getPlayerSpawnPoint(i);
                        if (spawnPoint != null && spawnPoint.equals(coordinates)) {
                            // Put a car here
                            moveCarImage(i, pane, tileSize);
                        }
                    }
                }
            }

            straightSlider.valueProperty().addListener((observable, oldValue, newValue) ->
                    straightInBox.setText(String.valueOf(Math.round((Double) newValue))));

            conerSlider.valueProperty().addListener((observable, oldValue, newValue) ->
                    cornerInBox.setText(String.valueOf(Math.round((Double) newValue))));

            tshapeSlider.valueProperty().addListener((observable, oldValue, newValue) ->
                    tshapeInBox.setText(String.valueOf(Math.round((Double) newValue))));

<<<<<<< HEAD
            goalSlider.valueProperty().addListener((observable, oldValue, newValue) ->
                    goalInBox.setText(String.valueOf(Math.round((Double) newValue))));

            fireSlider.valueProperty().addListener((observable, oldValue, newValue) ->
                    fireInBox.setText(String.valueOf(Math.round((Double) newValue))));

            iceSlider.valueProperty().addListener((observable, oldValue, newValue) ->
                    iceInBox.setText(String.valueOf(Math.round((Double) newValue))));
=======
        fireSlider.valueProperty().addListener((observable, oldValue, newValue) ->
                fireInBox.setText(String.valueOf(Math.round((Double) newValue))));
>>>>>>> 7c0bd88c

            backtrackSlider.valueProperty().addListener((observable, oldValue, newValue) ->
                    backtrackInBox.setText(String.valueOf(Math.round((Double) newValue))));

            doublemoveSlider.valueProperty().addListener((observable, oldValue, newValue) ->
                    doublemoveInBox.setText(String.valueOf(Math.round((Double) newValue))));

            straightSlider.setValue(customBoard.getNumOfTileTypes(TileType.STRAIGHT));
            conerSlider.setValue((customBoard.getNumOfTileTypes(TileType.CORNER)));
            tshapeSlider.setValue((customBoard.getNumOfTileTypes(TileType.T_SHAPE)));
            fireSlider.setValue((customBoard.getNumOfTileTypes(TileType.FIRE)));
            iceSlider.setValue((customBoard.getNumOfTileTypes(TileType.FROZEN)));
            backtrackSlider.setValue((customBoard.getNumOfTileTypes(TileType.BACKTRACK)));
            doublemoveSlider.setValue((customBoard.getNumOfTileTypes(TileType.DOUBLE_MOVE)));
        }
    }

    /**
<<<<<<< HEAD
     * Determines whether the given pane is one that is also a player spawn point.
     * @param pane The pane to check.
     * @return True if the pane is not a player spawn point; false otherwise.
=======
     * Helper function that swaps the ImageView containing a tile for a different one.
     *
     * @param pane     The pane containing tile ImageViews.
     * @param newTile  The name of the new tile.
     * @param size     The size of the new tile.
     * @param rotation The rotation of the new tile.
>>>>>>> 7c0bd88c
     */
    private boolean paneIsNotPlayerSpawn(Pane pane) {
        for (Pane spawnPane : playerSpawnPanes) {
            if (pane.equals(spawnPane)) {
                return false;
            }
        }
        return true;
    }

<<<<<<< HEAD
    private void setPaneEmptyImage(Pane pane, int size) {
        setPaneTileImage(pane, "empty", size, Rotation.UP);
    }

    private void setPaneTileImage(Pane pane, String newTile, int size, Rotation rotation) {
        // Remove the already existing ImageView
        ImageView currentImageView = imageViews.get(pane)[0];
        if (currentImageView != null) {
            pane.getChildren().remove(currentImageView);
            imageViews.get(pane)[0] = null;
        }
        // Create and add the new ImageView
        ImageView newImg = createTileImageView(newTile, size, rotation);
        pane.getChildren().add(0, newImg);
        imageViews.get(pane)[0] = newImg;
    }

    private void setPaneFixedImage(Pane pane, boolean isFixed, int size) {
        if (isFixed) {
            if (imageViews.get(pane)[1] == null) {
                ImageView fixedImage = createTileImageView("fixed", size);
                pane.getChildren().add(fixedImage);
                imageViews.get(pane)[1] = fixedImage;
            }
        } else {
            ImageView fixedImageView = imageViews.get(pane)[1];
            if (fixedImageView != null) {
                pane.getChildren().remove(fixedImageView);
                imageViews.get(pane)[1] = null;
=======
    /**
     * Helper function that swaps the ImageView containing a tile for an empty one.
     *
     * @param pane The pane containing tile ImageViews.
     * @param size The size of the empty image.
     */
    public void emptyTileImage(Pane pane, int size) {
        for (Node child : pane.getChildren()) {
            String userData = child.getUserData().toString();
            if (userData != null) {
                if (userData.startsWith("TileImage") || userData.startsWith("EmptyImage")) {
                    pane.getChildren().remove(child);
                    ImageView emptyImageView = createTileImageView("empty", size);
                    emptyImageView.setUserData("EmptyImage");
                    pane.getChildren().add(emptyImageView);
                    break;
                }
            }
        }
        // Trying to use one for-each loop to remove the fixed icon will result in a
        // ConcurrentModificationException. Hence pane.getChildren() is iterated over twice.
        for (Node child : pane.getChildren()) {
            String userData = child.getUserData().toString();
            if (userData != null) {
                if (userData.startsWith("FixedImage")) {
                    pane.getChildren().remove(child);
                    break;
                }
            }
        }
        // If a car exists on this pane, move it to the front.
        for (Node child : pane.getChildren()) {
            Object userData = child.getUserData();
            if (userData != null) {
                String strUserData = child.getUserData().toString();
                if (strUserData.startsWith("CarImage")) {
                    pane.getChildren().remove(child);
                    pane.getChildren().add(child);
                    break;
                }
            }
        }
    }

    /**
     * Helper function that adds a fixed ImageView if it isn't there, or removes it if it is.
     *
     * @param pane The pane containing a tile ImageView.
     * @param size The size of the locked image.
     */
    public void toggleFixedImage(Pane pane, int size) {
        for (Node child : pane.getChildren()) {
            String userData = child.getUserData().toString();
            if (userData != null) {
                if (userData.startsWith("FixedImage")) {
                    pane.getChildren().remove(child);
                    return;
                }
>>>>>>> 7c0bd88c
            }
        }
    }

    /**
     * Helper function that moves the car to a new pane.
<<<<<<< HEAD
     * @param player Zero-based index of the player's car to move.
=======
     *
     * @param player  Which player's car to move.
>>>>>>> 7c0bd88c
     * @param newPane The pane to move it to.
     * @param size    The size of the ImageView.
     */
    public void moveCarImage(int player, Pane newPane, int size) {
        // First, remove the car from the old pane
        if (playerSpawnPanes[player] != null) {
            ImageView oldCarImg = imageViews.get(playerSpawnPanes[player])[2];
            playerSpawnPanes[player].getChildren().remove(oldCarImg);
            imageViews.get(playerSpawnPanes[player])[2] = null;
        }
        // Place the car in the new pane
        ImageView carImg = createTileImageView("player" + (1 + player), size);
        imageViews.get(newPane)[2] = carImg;
        newPane.getChildren().add(carImg);
        playerSpawnPanes[player] = newPane;
    }

    /**
     * Creates an ImageView for use as a tile on the game board.
     *
     * @param name The name of the image to use.
     * @param size The fit width and height of the ImageView.
     * @return An ImageView with the tile's image
     * and its fit size set to the provided size.
     */
    private ImageView createTileImageView(String name, int size) {
        return createTileImageView(name, size, Rotation.UP);
    }

    /**
     * Creates an ImageView for use as a tile on the game board with the specified rotation.
     *
     * @param name     The name of the image to use.
     * @param size     The fit width and height of the ImageView.
     * @param rotation The orthogonal rotation of the tile.
     * @return An ImageView with the tile's image rotated to the specified direction
     * and its fit size set to the provided size.
     */
    private ImageView createTileImageView(String name, int size, Rotation rotation) {
        ImageView tileImg = new ImageView(Assets.get(name));
        tileImg.setFitWidth(size);
        tileImg.setFitHeight(size);
        tileImg.setRotate(rotation.degrees());
        return tileImg;
    }

    private void setSilkBagData() {
        if (straightInBox.getText().equals("")) {
            straightInBox.setText("10");
        }
        if (cornerInBox.getText().equals("")) {
            cornerInBox.setText("10");
        }
        if (tshapeInBox.getText().equals("")) {
            tshapeInBox.setText("10");
        }
        if (iceInBox.getText().equals("")) {
            iceInBox.setText("10");
        }
        if (fireInBox.getText().equals("")) {
            fireInBox.setText("10");
        }
        if (backtrackInBox.getText().equals("")) {
            backtrackInBox.setText("10");
        }
        if (doublemoveInBox.getText().equals("")) {
            doublemoveInBox.setText("10");
        }
        customBoard.setSilkBagMapElement(TileType.STRAIGHT, Integer.parseInt(straightInBox.getText()));
        customBoard.setSilkBagMapElement(TileType.CORNER, Integer.parseInt(cornerInBox.getText()));
        customBoard.setSilkBagMapElement(TileType.T_SHAPE, Integer.parseInt(tshapeInBox.getText()));
        customBoard.setSilkBagMapElement(TileType.GOAL, 0);
        customBoard.setSilkBagMapElement(TileType.FIRE, Integer.parseInt(fireInBox.getText()));
        customBoard.setSilkBagMapElement(TileType.FROZEN, Integer.parseInt(iceInBox.getText()));
        customBoard.setSilkBagMapElement(TileType.BACKTRACK, Integer.parseInt(backtrackInBox.getText()));
        customBoard.setSilkBagMapElement(TileType.DOUBLE_MOVE, Integer.parseInt(doublemoveInBox.getText()));
    }

    /**
     * Helper method which starts a drag and drop event.
     *
     * @param source   The source of the dragging.
     * @param tileName The name of the tile being dragged.
     */
    private void startDragAndDrop(Node source, String tileName) {
        unselectActionRadioButtons();
        Dragboard db = source.startDragAndDrop(TransferMode.ANY);
        ClipboardContent content = new ClipboardContent();
        content.putString(tileName);
        db.setContent(content);
        System.out.println("Starting a drag event for " + content.getString());
    }

    public void onMouseDragStraightTile(MouseEvent event) {
        event.setDragDetect(true);
    }

    public void onDragStraightTile() {
        startDragAndDrop(straightImage, "straight");
    }

    public void onMouseDragTShapeTile(MouseEvent event) {
        event.setDragDetect(true);
    }

    public void onDragTShapeTile() {
        startDragAndDrop(tshapeImage, "t_shape");
    }

    public void onMouseDragCornerTile(MouseEvent event) {
        event.setDragDetect(true);
    }

    public void onDragCornerTile() {
        startDragAndDrop(cornerImage, "corner");
    }

    public void onMouseDragGoalTile(MouseEvent event) {
        event.setDragDetect(true);
    }

    public void onDragGoalTile() {
        startDragAndDrop(goalImage, "goal");
    }

    public void onMouseDragPlayer1(MouseEvent event) {
        event.setDragDetect(true);
    }

    public void onDragPlayer1() {
        startDragAndDrop(p1Image, "player 1");
    }

    public void onMouseDragPlayer2(MouseEvent event) {
        event.setDragDetect(true);
    }

    public void onDragPlayer2() {
        startDragAndDrop(p2Image, "player 2");
    }

    public void onMouseDragPlayer3(MouseEvent event) {
        event.setDragDetect(true);
    }

    public void onDragPlayer3() {
        startDragAndDrop(p3Image, "player 3");
    }

    public void onMouseDragPlayer4(MouseEvent event) {
        event.setDragDetect(true);
    }

    public void onDragPlayer4() {
        startDragAndDrop(p4Image, "player 4");
    }

    public void onFixRB() {
        fixRB.setSelected(true);
        checkVisRestPlayerButton();
    }

    public void onRotateRB() {
        rotateRB.setSelected(true);
        checkVisRestPlayerButton();
    }

    public void onRemoveRB() {
        removeRB.setSelected(true);
        checkVisRestPlayerButton();
    }

    private void checkVisRestPlayerButton() {
        switch (((RadioButton) floorActionPlayerSet.getSelectedToggle()).getId()) {
            case "p1RB":
            case "p2RB":
            case "p3RB":
            case "p4RB":
                resetPlayerPositionButton.setVisible(true);
                break;
            default:
                resetPlayerPositionButton.setVisible(false);
                break;
        }
    }

    public void unselectActionRadioButtons() {
        fixRB.setSelected(false);
        rotateRB.setSelected(false);
        removeRB.setSelected(false);
    }

    public void resetPlayerPosition() {
        switch (((RadioButton) floorActionPlayerSet.getSelectedToggle()).getId()) {
            case "p1RB":
            case "p2RB":
            case "p3RB":
            case "p4RB":
                //Rest Player
                break;
        }
    }

    //Menu Bar Controls
    public void onSilkBagToggle() {
        silkBag = !silkBag;
        silkBagToggleButton.setSelected(silkBag);
    }

    public void onAboutButton() {
        //Get the about page up
    }

    public void onExitButton() {
        WindowLoader wl = new WindowLoader(resetPlayerPositionButton);
        wl.load("MenuScreen", getInitData());
    }

    public void onSaveExitButton() {
        //Save Here
        setSilkBagData();
        editor.setFileName("./Gameboards/Custom" + getInitData().get("Custom Board Name") + ".txt");
        editor.saveFile();
        WindowLoader wl = new WindowLoader(resetPlayerPositionButton);
        wl.load("MenuScreen", getInitData());
    }

}<|MERGE_RESOLUTION|>--- conflicted
+++ resolved
@@ -1,9 +1,5 @@
 package FrontEnd;
 
-<<<<<<< HEAD
-=======
-;
->>>>>>> 7c0bd88c
 import BackEnd.*;
 import javafx.fxml.FXML;
 import javafx.scene.Node;
@@ -195,14 +191,8 @@
                             if (db.getString().startsWith("player ")) {
                                 // Get the number of the player that got dragged in
                                 int playerNum = Integer.parseInt(db.getString().substring(7)) - 1;
-<<<<<<< HEAD
-
-                                if (editor.setPlayerPosition(playerNum, coordinates)){
-=======
-                                //customBoard.setPlayerSpawnPoint(playerNum, coordinates)
-                                //moveCarImage(playerNum, pane, tileSize);
+
                                 if (editor.setPlayerPosition(playerNum, coordinates)) {
->>>>>>> 7c0bd88c
                                     moveCarImage(playerNum, pane, tileSize);
                                 }
 
@@ -240,30 +230,19 @@
                             // Fix or unfix this tile
                             FloorTile tile = customBoard.getTileAt(finalX, finalY);
                             if (tile != null) {
-<<<<<<< HEAD
-                                tile.setFixedBool(!tile.isFixed());
-                                setPaneFixedImage(pane, tile.isFixed(), tileSize);
-                                System.out.printf(
-                                        tile.isFixed() ?
-                                        "Tile (%d, %d) was fixed%n" :
-                                        "Tile (%d, %d) was unfixed%n",
-                                        finalX, finalY
-                                );
-=======
-
                                 if (tile.getType() != TileType.GOAL) {
                                     tile.setFixedBool(!tile.isFixed());
-                                    toggleFixedImage(pane, tileSize);
+                                    setPaneFixedImage(pane, tile.isFixed(), tileSize);
                                     System.out.printf(
                                             tile.isFixed() ?
-                                                    "Tile (%d, %d) was fixed%n" :
-                                                    "Tile (%d, %d) was unfixed%n",
+                                            "Tile (%d, %d) was fixed%n" :
+                                            "Tile (%d, %d) was unfixed%n",
                                             finalX, finalY
                                     );
                                 } else {
                                     System.out.printf("Goal tile can't be unfixed");
                                 }
->>>>>>> 7c0bd88c
+
                             }
                         } else if (rotateRB.isSelected()) {
                             // Rotate this tile
@@ -308,7 +287,6 @@
             tshapeSlider.valueProperty().addListener((observable, oldValue, newValue) ->
                     tshapeInBox.setText(String.valueOf(Math.round((Double) newValue))));
 
-<<<<<<< HEAD
             goalSlider.valueProperty().addListener((observable, oldValue, newValue) ->
                     goalInBox.setText(String.valueOf(Math.round((Double) newValue))));
 
@@ -317,10 +295,7 @@
 
             iceSlider.valueProperty().addListener((observable, oldValue, newValue) ->
                     iceInBox.setText(String.valueOf(Math.round((Double) newValue))));
-=======
-        fireSlider.valueProperty().addListener((observable, oldValue, newValue) ->
-                fireInBox.setText(String.valueOf(Math.round((Double) newValue))));
->>>>>>> 7c0bd88c
+
 
             backtrackSlider.valueProperty().addListener((observable, oldValue, newValue) ->
                     backtrackInBox.setText(String.valueOf(Math.round((Double) newValue))));
@@ -339,18 +314,9 @@
     }
 
     /**
-<<<<<<< HEAD
      * Determines whether the given pane is one that is also a player spawn point.
      * @param pane The pane to check.
      * @return True if the pane is not a player spawn point; false otherwise.
-=======
-     * Helper function that swaps the ImageView containing a tile for a different one.
-     *
-     * @param pane     The pane containing tile ImageViews.
-     * @param newTile  The name of the new tile.
-     * @param size     The size of the new tile.
-     * @param rotation The rotation of the new tile.
->>>>>>> 7c0bd88c
      */
     private boolean paneIsNotPlayerSpawn(Pane pane) {
         for (Pane spawnPane : playerSpawnPanes) {
@@ -361,7 +327,7 @@
         return true;
     }
 
-<<<<<<< HEAD
+
     private void setPaneEmptyImage(Pane pane, int size) {
         setPaneTileImage(pane, "empty", size, Rotation.UP);
     }
@@ -391,78 +357,13 @@
             if (fixedImageView != null) {
                 pane.getChildren().remove(fixedImageView);
                 imageViews.get(pane)[1] = null;
-=======
-    /**
-     * Helper function that swaps the ImageView containing a tile for an empty one.
-     *
-     * @param pane The pane containing tile ImageViews.
-     * @param size The size of the empty image.
-     */
-    public void emptyTileImage(Pane pane, int size) {
-        for (Node child : pane.getChildren()) {
-            String userData = child.getUserData().toString();
-            if (userData != null) {
-                if (userData.startsWith("TileImage") || userData.startsWith("EmptyImage")) {
-                    pane.getChildren().remove(child);
-                    ImageView emptyImageView = createTileImageView("empty", size);
-                    emptyImageView.setUserData("EmptyImage");
-                    pane.getChildren().add(emptyImageView);
-                    break;
-                }
-            }
-        }
-        // Trying to use one for-each loop to remove the fixed icon will result in a
-        // ConcurrentModificationException. Hence pane.getChildren() is iterated over twice.
-        for (Node child : pane.getChildren()) {
-            String userData = child.getUserData().toString();
-            if (userData != null) {
-                if (userData.startsWith("FixedImage")) {
-                    pane.getChildren().remove(child);
-                    break;
-                }
-            }
-        }
-        // If a car exists on this pane, move it to the front.
-        for (Node child : pane.getChildren()) {
-            Object userData = child.getUserData();
-            if (userData != null) {
-                String strUserData = child.getUserData().toString();
-                if (strUserData.startsWith("CarImage")) {
-                    pane.getChildren().remove(child);
-                    pane.getChildren().add(child);
-                    break;
-                }
-            }
-        }
-    }
-
-    /**
-     * Helper function that adds a fixed ImageView if it isn't there, or removes it if it is.
-     *
-     * @param pane The pane containing a tile ImageView.
-     * @param size The size of the locked image.
-     */
-    public void toggleFixedImage(Pane pane, int size) {
-        for (Node child : pane.getChildren()) {
-            String userData = child.getUserData().toString();
-            if (userData != null) {
-                if (userData.startsWith("FixedImage")) {
-                    pane.getChildren().remove(child);
-                    return;
-                }
->>>>>>> 7c0bd88c
             }
         }
     }
 
     /**
      * Helper function that moves the car to a new pane.
-<<<<<<< HEAD
      * @param player Zero-based index of the player's car to move.
-=======
-     *
-     * @param player  Which player's car to move.
->>>>>>> 7c0bd88c
      * @param newPane The pane to move it to.
      * @param size    The size of the ImageView.
      */
